--- conflicted
+++ resolved
@@ -64,13 +64,8 @@
 				log.WithFields(logrus.Fields{
 					"prevBalance":   prevBalance,
 					"newBalance":    newBalance,
-<<<<<<< HEAD
-					"delta":         fmt.Sprintf("%f", newBalance-prevBalance),
-					"percentChange": fmt.Sprintf("%.2f%%", percentNet*100),
-=======
 					"delta":         fmt.Sprintf("%.8f", newBalance-prevBalance),
 					"percentChange": fmt.Sprintf("%.5f%%", percentNet*100),
->>>>>>> b1334c61
 					"pubKey":        tpk,
 				}).Info("Net gains/losses in eth")
 			}
