--- conflicted
+++ resolved
@@ -10,9 +10,6 @@
 	"github.com/schollz/progressbar/v3"
 )
 
-<<<<<<< HEAD
-func Uint64FromString(str string) (uint64, error) {
-=======
 func initializeProgressBar(numItems int, msg string) *progressbar.ProgressBar {
 	return progressbar.NewOptions(
 		numItems,
@@ -31,8 +28,7 @@
 	)
 }
 
-func uint64FromString(str string) (uint64, error) {
->>>>>>> 354ed450
+func Uint64FromString(str string) (uint64, error) {
 	return strconv.ParseUint(str, 10, 64)
 }
 
