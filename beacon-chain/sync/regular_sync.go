// Package sync defines the utilities for the beacon-chain to sync with the network.
package sync

import (
	"bytes"
	"context"
	"errors"
	"fmt"
	"runtime/debug"
	"sync"
	"time"

	"github.com/gogo/protobuf/proto"
	"github.com/prometheus/client_golang/prometheus"
	"github.com/prometheus/client_golang/prometheus/promauto"
	"github.com/prysmaticlabs/prysm/beacon-chain/blockchain"
	"github.com/prysmaticlabs/prysm/beacon-chain/db"
	"github.com/prysmaticlabs/prysm/beacon-chain/operations"
	pb "github.com/prysmaticlabs/prysm/proto/beacon/p2p/v1"
	"github.com/prysmaticlabs/prysm/shared/bytesutil"
	"github.com/prysmaticlabs/prysm/shared/event"
	"github.com/prysmaticlabs/prysm/shared/hashutil"
	"github.com/prysmaticlabs/prysm/shared/p2p"
	"github.com/prysmaticlabs/prysm/shared/params"
	"github.com/sirupsen/logrus"
	"go.opencensus.io/trace"
)

var (
	log                           = logrus.WithField("prefix", "regular-sync")
	blocksAwaitingProcessingGauge = promauto.NewGauge(prometheus.GaugeOpts{
		Name: "regsync_blocks_awaiting_processing",
		Help: "Number of blocks which do not have a parent and are awaiting processing by the chain service",
	})
)

type chainService interface {
	blockchain.BlockReceiver
	blockchain.BlockProcessor
	blockchain.ForkChoice
	blockchain.ChainFeeds
}

type attsService interface {
	IncomingAttestationFeed() *event.Feed
}

type p2pAPI interface {
	p2p.Broadcaster
	p2p.Sender
	p2p.Subscriber
	p2p.ReputationManager
}

// RegularSync is the gateway and the bridge between the p2p network and the local beacon chain.
// In broad terms, a new block is synced in 4 steps:
//     1. Receive a block hash from a peer
//     2. Request the block for the hash from the network
//     3. Receive the block
//     4. Forward block to the beacon service for full validation
//
//  In addition, RegularSync will handle the following responsibilities:
//     *  Decide which messages are forwarded to other peers
//     *  Filter redundant data and unwanted data
//     *  Drop peers that send invalid data
//     *  Throttle incoming requests
type RegularSync struct {
	ctx                          context.Context
	cancel                       context.CancelFunc
	p2p                          p2pAPI
	chainService                 chainService
	attsService                  attsService
	operationsService            operations.OperationFeeds
	db                           *db.BeaconDB
	blockAnnouncementFeed        *event.Feed
	announceBlockBuf             chan p2p.Message
	blockBuf                     chan p2p.Message
	blockRequestByHash           chan p2p.Message
	batchedRequestBuf            chan p2p.Message
	stateRequestBuf              chan p2p.Message
	chainHeadReqBuf              chan p2p.Message
	attestationBuf               chan p2p.Message
	attestationReqByHashBuf      chan p2p.Message
	announceAttestationBuf       chan p2p.Message
	exitBuf                      chan p2p.Message
	canonicalBuf                 chan *pb.BeaconBlockAnnounce
	highestObservedSlot          uint64
	blocksAwaitingProcessing     map[[32]byte]p2p.Message
	blocksAwaitingProcessingLock sync.RWMutex
	blockProcessingLock          sync.RWMutex
	blockAnnouncements           map[uint64][]byte
	blockAnnouncementsLock       sync.RWMutex
}

// RegularSyncConfig allows the channel's buffer sizes to be changed.
type RegularSyncConfig struct {
	BlockAnnounceBufferSize     int
	BlockBufferSize             int
	BlockReqHashBufferSize      int
	BatchedBufferSize           int
	StateReqBufferSize          int
	AttestationBufferSize       int
	AttestationReqHashBufSize   int
	AttestationsAnnounceBufSize int
	ExitBufferSize              int
	ChainHeadReqBufferSize      int
	CanonicalBufferSize         int
	ChainService                chainService
	OperationService            operations.OperationFeeds
	AttsService                 attsService
	BeaconDB                    *db.BeaconDB
	P2P                         p2pAPI
}

// DefaultRegularSyncConfig provides the default configuration for a sync service.
func DefaultRegularSyncConfig() *RegularSyncConfig {
	return &RegularSyncConfig{
		BlockAnnounceBufferSize:     params.BeaconConfig().DefaultBufferSize,
		BlockBufferSize:             params.BeaconConfig().DefaultBufferSize,
		BlockReqHashBufferSize:      params.BeaconConfig().DefaultBufferSize,
		BatchedBufferSize:           params.BeaconConfig().DefaultBufferSize,
		StateReqBufferSize:          params.BeaconConfig().DefaultBufferSize,
		ChainHeadReqBufferSize:      params.BeaconConfig().DefaultBufferSize,
		AttestationBufferSize:       params.BeaconConfig().DefaultBufferSize,
		AttestationReqHashBufSize:   params.BeaconConfig().DefaultBufferSize,
		AttestationsAnnounceBufSize: params.BeaconConfig().DefaultBufferSize,
		ExitBufferSize:              params.BeaconConfig().DefaultBufferSize,
		CanonicalBufferSize:         params.BeaconConfig().DefaultBufferSize,
	}
}

// NewRegularSyncService accepts a context and returns a new Service.
func NewRegularSyncService(ctx context.Context, cfg *RegularSyncConfig) *RegularSync {
	ctx, cancel := context.WithCancel(ctx)
	return &RegularSync{
		ctx:                      ctx,
		cancel:                   cancel,
		p2p:                      cfg.P2P,
		chainService:             cfg.ChainService,
		db:                       cfg.BeaconDB,
		operationsService:        cfg.OperationService,
		attsService:              cfg.AttsService,
		blockAnnouncementFeed:    new(event.Feed),
		announceBlockBuf:         make(chan p2p.Message, cfg.BlockAnnounceBufferSize),
		blockBuf:                 make(chan p2p.Message, cfg.BlockBufferSize),
		blockRequestByHash:       make(chan p2p.Message, cfg.BlockReqHashBufferSize),
		batchedRequestBuf:        make(chan p2p.Message, cfg.BatchedBufferSize),
		stateRequestBuf:          make(chan p2p.Message, cfg.StateReqBufferSize),
		attestationBuf:           make(chan p2p.Message, cfg.AttestationBufferSize),
		attestationReqByHashBuf:  make(chan p2p.Message, cfg.AttestationReqHashBufSize),
		announceAttestationBuf:   make(chan p2p.Message, cfg.AttestationsAnnounceBufSize),
		exitBuf:                  make(chan p2p.Message, cfg.ExitBufferSize),
		chainHeadReqBuf:          make(chan p2p.Message, cfg.ChainHeadReqBufferSize),
		canonicalBuf:             make(chan *pb.BeaconBlockAnnounce, cfg.CanonicalBufferSize),
		blocksAwaitingProcessing: make(map[[32]byte]p2p.Message),
		blockAnnouncements:       make(map[uint64][]byte),
	}
}

// Start begins the block processing goroutine.
func (rs *RegularSync) Start() {
	go rs.run()
}

// ResumeSync resumes normal sync after initial sync is complete.
func (rs *RegularSync) ResumeSync() {
	go rs.run()
}

// Stop kills the block processing goroutine, but does not wait until the goroutine exits.
func (rs *RegularSync) Stop() error {
	log.Info("Stopping service")
	rs.cancel()
	return nil
}

// BlockAnnouncementFeed returns an event feed processes can subscribe to for
// newly received, incoming p2p blocks.
func (rs *RegularSync) BlockAnnouncementFeed() *event.Feed {
	return rs.blockAnnouncementFeed
}

// run handles incoming block sync.
func (rs *RegularSync) run() {
	announceBlockSub := rs.p2p.Subscribe(&pb.BeaconBlockAnnounce{}, rs.announceBlockBuf)
	blockSub := rs.p2p.Subscribe(&pb.BeaconBlockResponse{}, rs.blockBuf)
	blockRequestHashSub := rs.p2p.Subscribe(&pb.BeaconBlockRequest{}, rs.blockRequestByHash)
	batchedBlockRequestSub := rs.p2p.Subscribe(&pb.BatchedBeaconBlockRequest{}, rs.batchedRequestBuf)
	stateRequestSub := rs.p2p.Subscribe(&pb.BeaconStateRequest{}, rs.stateRequestBuf)
	attestationSub := rs.p2p.Subscribe(&pb.AttestationResponse{}, rs.attestationBuf)
	attestationReqSub := rs.p2p.Subscribe(&pb.AttestationRequest{}, rs.attestationReqByHashBuf)
	announceAttestationSub := rs.p2p.Subscribe(&pb.AttestationAnnounce{}, rs.announceAttestationBuf)
	exitSub := rs.p2p.Subscribe(&pb.VoluntaryExit{}, rs.exitBuf)
	chainHeadReqSub := rs.p2p.Subscribe(&pb.ChainHeadRequest{}, rs.chainHeadReqBuf)
	canonicalBlockSub := rs.chainService.CanonicalBlockFeed().Subscribe(rs.canonicalBuf)

	defer announceBlockSub.Unsubscribe()
	defer blockSub.Unsubscribe()
	defer blockRequestHashSub.Unsubscribe()
	defer batchedBlockRequestSub.Unsubscribe()
	defer stateRequestSub.Unsubscribe()
	defer chainHeadReqSub.Unsubscribe()
	defer attestationSub.Unsubscribe()
	defer attestationReqSub.Unsubscribe()
	defer announceAttestationSub.Unsubscribe()
	defer exitSub.Unsubscribe()
	defer canonicalBlockSub.Unsubscribe()

	log.Info("Listening for regular sync messages from peers")

	for {
		select {
		case <-rs.ctx.Done():
			log.Debug("Exiting goroutine")
			return
		case msg := <-rs.announceBlockBuf:
			go safelyHandleMessage(rs.receiveBlockAnnounce, msg)
		case msg := <-rs.attestationBuf:
			go safelyHandleMessage(rs.receiveAttestation, msg)
		case msg := <-rs.attestationReqByHashBuf:
			go safelyHandleMessage(rs.handleAttestationRequestByHash, msg)
		case msg := <-rs.announceAttestationBuf:
			go safelyHandleMessage(rs.handleAttestationAnnouncement, msg)
		case msg := <-rs.exitBuf:
			go safelyHandleMessage(rs.receiveExitRequest, msg)
		case msg := <-rs.blockBuf:
			go safelyHandleMessage(rs.receiveBlock, msg)
		case msg := <-rs.blockRequestByHash:
			go safelyHandleMessage(rs.handleBlockRequestByHash, msg)
		case msg := <-rs.batchedRequestBuf:
			go safelyHandleMessage(rs.handleBatchedBlockRequest, msg)
		case msg := <-rs.stateRequestBuf:
			go safelyHandleMessage(rs.handleStateRequest, msg)
		case msg := <-rs.chainHeadReqBuf:
			go safelyHandleMessage(rs.handleChainHeadRequest, msg)
		case blockAnnounce := <-rs.canonicalBuf:
			go rs.broadcastCanonicalBlock(rs.ctx, blockAnnounce)
		}
	}
}

// safelyHandleMessage will recover and log any panic that occurs from the
// function argument.
func safelyHandleMessage(fn func(p2p.Message) error, msg p2p.Message) {
	defer func() {
		if r := recover(); r != nil {
			printedMsg := "message contains no data"
			if msg.Data != nil {
				printedMsg = proto.MarshalTextString(msg.Data)
			}
			log.WithFields(logrus.Fields{
				"r":   r,
				"msg": printedMsg,
			}).Error("Panicked when handling p2p message! Recovering...")

			debug.PrintStack()

			if msg.Ctx == nil {
				return
			}
			if span := trace.FromContext(msg.Ctx); span != nil {
				span.SetStatus(trace.Status{
					Code:    trace.StatusCodeInternal,
					Message: fmt.Sprintf("Panic: %v", r),
				})
			}
		}
	}()

	// messages received in sync should be processed in a timely manner
	ctx, cancel := context.WithTimeout(msg.Ctx, 30*time.Second)
	defer cancel()
	msg.Ctx = ctx

	// Fingers crossed that it doesn't panic...
	if err := fn(msg); err != nil {
		// Report any error to the span, if one exists.
		if span := trace.FromContext(msg.Ctx); span != nil {
			span.SetStatus(trace.Status{
				Code:    trace.StatusCodeInternal,
				Message: err.Error(),
			})
		}
	}
}

func (rs *RegularSync) handleStateRequest(msg p2p.Message) error {
	ctx, span := trace.StartSpan(msg.Ctx, "beacon-chain.sync.handleStateRequest")
	defer span.End()
	stateReq.Inc()
	req, ok := msg.Data.(*pb.BeaconStateRequest)
	if !ok {
		log.Error("Message is of the incorrect type")
		return errors.New("incoming message is not *pb.BeaconStateRequest")
	}
	fState, err := rs.db.FinalizedState()
	if err != nil {
		log.Errorf("Unable to retrieve beacon state, %v", err)
		return err
	}
	root, err := hashutil.HashProto(fState)
	if err != nil {
		log.Errorf("unable to marshal the beacon state: %v", err)
		return err
	}
	if root != bytesutil.ToBytes32(req.FinalizedStateRootHash32S) {
		log.WithFields(logrus.Fields{
			"requested": fmt.Sprintf("%#x", req.FinalizedStateRootHash32S),
			"local":     fmt.Sprintf("%#x", root)},
		).Debug("Requested state root is diff than local state root")
		return err
	}
	log.WithField(
		"beaconState", fmt.Sprintf("%#x", root),
	).Debug("Sending finalized, justified, and canonical states to peer")
	defer sentState.Inc()
	resp := &pb.BeaconStateResponse{
		FinalizedState: fState,
	}
	if err := rs.p2p.Send(ctx, resp, msg.Peer); err != nil {
		log.Error(err)
		return err
	}
	return nil
}

func (rs *RegularSync) handleChainHeadRequest(msg p2p.Message) error {
	ctx, span := trace.StartSpan(msg.Ctx, "beacon-chain.sync.handleChainHeadRequest")
	defer span.End()
	chainHeadReq.Inc()
	if _, ok := msg.Data.(*pb.ChainHeadRequest); !ok {
		log.Error("message is of the incorrect type")
		return errors.New("incoming message is not *pb.ChainHeadRequest")
	}

	head, err := rs.db.ChainHead()
	if err != nil {
		log.Errorf("Could not retrieve chain head: %v", err)
		return err
	}
	headBlkRoot, err := hashutil.HashBeaconBlock(head)
<<<<<<< HEAD
	if err != nil {
		log.Errorf("Could not hash chain head: %v", err)
	}
	finalizedBlk, err := rs.db.FinalizedBlock()
	if err != nil {
=======
	if err != nil {
		log.Errorf("Could not hash chain head: %v", err)
	}
	finalizedBlk, err := rs.db.FinalizedBlock()
	if err != nil {
>>>>>>> fbac09c1
		log.Errorf("Could not retrieve finalized block: %v", err)
		return err
	}
	finalizedBlkRoot, err := hashutil.HashBeaconBlock(finalizedBlk)
	if err != nil {
		log.Errorf("Could not hash finalized block: %v", err)
	}

	stateRoot := rs.db.HeadStateRoot()
	finalizedState, err := rs.db.FinalizedState()
	if err != nil {
		log.Errorf("Could not retrieve finalized state: %v", err)
		return err
	}
	finalizedRoot, err := hashutil.HashProto(finalizedState)
	if err != nil {
		log.Errorf("Could not tree hash block: %v", err)
		return err
	}

	req := &pb.ChainHeadResponse{
		CanonicalSlot:             head.Slot,
		CanonicalStateRootHash32:  stateRoot[:],
		FinalizedStateRootHash32S: finalizedRoot[:],
		CanonicalBlockRoot:        headBlkRoot[:],
		FinalizedBlockRoot:        finalizedBlkRoot[:],
	}
	ctx, ChainHead := trace.StartSpan(ctx, "sendChainHead")
	defer ChainHead.End()
	defer sentChainHead.Inc()
	if err := rs.p2p.Send(ctx, req, msg.Peer); err != nil {
		log.Error(err)
		return err
	}
	return nil
}

// receiveAttestation accepts an broadcasted attestation from the p2p layer,
// discard the attestation if we have gotten before, send it to attestation
// pool if we have not.
func (rs *RegularSync) receiveAttestation(msg p2p.Message) error {
	ctx, span := trace.StartSpan(msg.Ctx, "beacon-chain.sync.receiveAttestation")
	defer span.End()
	recAttestation.Inc()

	resp := msg.Data.(*pb.AttestationResponse)
	attestation := resp.Attestation
	attestationRoot, err := hashutil.HashProto(attestation)
	if err != nil {
		log.Errorf("Could not hash received attestation: %v", err)
		return err
	}
	log.WithFields(logrus.Fields{
		"headRoot":       fmt.Sprintf("%#x", bytesutil.Trunc(attestation.Data.BeaconBlockRoot)),
		"justifiedEpoch": attestation.Data.SourceEpoch,
	}).Debug("Received an attestation")

	// Skip if attestation has been seen before.
	hasAttestation := rs.db.HasAttestation(attestationRoot)
	span.AddAttributes(trace.BoolAttribute("hasAttestation", hasAttestation))
	if hasAttestation {
		log.WithField("attestationRoot", fmt.Sprintf("%#x", bytesutil.Trunc(attestationRoot[:]))).
			Debug("Received, skipping attestation")
		return nil
	}

	// Skip if attestation slot is older than last finalized slot in state.
	head, err := rs.db.ChainHead()
	if err != nil {
		return err
	}
	highestSlot := head.Slot

	headState, err := rs.db.HeadState(rs.ctx)
	if err != nil {
		return err
	}
	slot, err := helpers.AttestationDataSlot(headState, attestation.Data)
	if err != nil {
		return fmt.Errorf("could not get attestation slot: %v", err)
	}

	span.AddAttributes(
		trace.Int64Attribute("attestation.Data.Slot", int64(slot)),
		trace.Int64Attribute("finalized state slot", int64(highestSlot-params.BeaconConfig().SlotsPerEpoch)),
	)
	oneEpochAgo := uint64(0)
	if highestSlot > params.BeaconConfig().SlotsPerEpoch {
		oneEpochAgo = highestSlot - params.BeaconConfig().SlotsPerEpoch
	}
	if slot < oneEpochAgo {
		log.WithFields(logrus.Fields{
			"receivedSlot": slot,
			"epochSlot":    oneEpochAgo},
		).Debug("Skipping received attestation with slot smaller than one epoch ago")
		return nil
	}

	_, sendAttestationSpan := trace.StartSpan(ctx, "beacon-chain.sync.sendAttestation")
	log.Debug("Sending newly received attestation to subscribers")
	rs.operationsService.IncomingAttFeed().Send(attestation)
	rs.attsService.IncomingAttestationFeed().Send(attestation)
	rs.p2p.Reputation(msg.Peer, p2p.RepRewardValidAttestation)
	sentAttestation.Inc()
	sendAttestationSpan.End()
	return nil
}

// receiveExitRequest accepts an broadcasted exit from the p2p layer,
// discard the exit if we have gotten before, send it to operation
// service if we have not.
func (rs *RegularSync) receiveExitRequest(msg p2p.Message) error {
	_, span := trace.StartSpan(msg.Ctx, "beacon-chain.sync.receiveExitRequest")
	defer span.End()
	recExit.Inc()
	exit := msg.Data.(*pb.VoluntaryExit)
	h, err := hashutil.HashProto(exit)
	if err != nil {
		log.Errorf("Could not hash incoming exit request: %v", err)
		return err
	}

	hasExit := rs.db.HasExit(h)
	span.AddAttributes(trace.BoolAttribute("hasExit", hasExit))
	if hasExit {
		log.WithField("exitRoot", fmt.Sprintf("%#x", h)).
			Debug("Received, skipping exit request")
		return nil
	}
	log.WithField("exitReqHash", fmt.Sprintf("%#x", h)).
		Debug("Forwarding validator exit request to subscribed services")
	rs.operationsService.IncomingExitFeed().Send(exit)
	sentExit.Inc()
	return nil
}

func (rs *RegularSync) handleBlockRequestByHash(msg p2p.Message) error {
	ctx, span := trace.StartSpan(msg.Ctx, "beacon-chain.sync.handleBlockRequestByHash")
	defer span.End()
	blockReqHash.Inc()

	data := msg.Data.(*pb.BeaconBlockRequest)
	root := bytesutil.ToBytes32(data.Hash)
	block, err := rs.db.Block(root)
	if err != nil {
		log.Error(err)
		return err
	}
	if block == nil {
		return errors.New("block does not exist")
	}

	defer sentBlocks.Inc()
	if err := rs.p2p.Send(ctx, &pb.BeaconBlockResponse{
		Block: block,
	}, msg.Peer); err != nil {
		log.Error(err)
		return err
	}
	return nil
}

// handleBatchedBlockRequest receives p2p messages which consist of requests for batched blocks
// which are bounded by a start slot and end slot.
func (rs *RegularSync) handleBatchedBlockRequest(msg p2p.Message) error {
	ctx, span := trace.StartSpan(msg.Ctx, "beacon-chain.sync.handleBatchedBlockRequest")
	defer span.End()
	batchedBlockReq.Inc()
	req := msg.Data.(*pb.BatchedBeaconBlockRequest)

	// To prevent circuit in the chain and the potentiality peer can bomb a node building block list.
	ctx, cancel := context.WithTimeout(ctx, 2*time.Second)
	response, err := rs.respondBatchedBlocks(ctx, req.FinalizedRoot, req.CanonicalRoot)
	cancel()
	if err != nil {
		return fmt.Errorf("could not build canonical block list %v", err)
	}
	log.WithField("peer", msg.Peer).Debug("Sending response for batch blocks")

	defer sentBatchedBlocks.Inc()
	if err := rs.p2p.Send(ctx, &pb.BatchedBeaconBlockResponse{
		BatchedBlocks: response,
	}, msg.Peer); err != nil {
		log.Error(err)
		return err
	}
	return nil
}

func (rs *RegularSync) handleAttestationRequestByHash(msg p2p.Message) error {
	ctx, span := trace.StartSpan(msg.Ctx, "beacon-chain.sync.handleAttestationRequestByHash")
	defer span.End()
	attestationReq.Inc()

	req := msg.Data.(*pb.AttestationRequest)
	root := bytesutil.ToBytes32(req.Hash)
	att, err := rs.db.Attestation(root)
	if err != nil {
		log.Error(err)
		return err
	}
	span.AddAttributes(trace.BoolAttribute("hasAttestation", att == nil))
	if att == nil {
		log.WithField("attestationRoot", fmt.Sprintf("%#x", bytesutil.Trunc(root[:]))).
			Debug("Attestation not in db")
		return nil
	}

	log.WithFields(logrus.Fields{
		"attestationRoot": fmt.Sprintf("%#x", bytesutil.Trunc(root[:])),
		"peer":            msg.Peer},
	).Debug("Sending attestation to peer")
	if err := rs.p2p.Send(ctx, &pb.AttestationResponse{
		Attestation: att,
	}, msg.Peer); err != nil {
		log.Error(err)
		return err
	}
	sentAttestation.Inc()
	return nil
}

// handleAttestationAnnouncement will process the incoming p2p message. The
// behavior here is that we've just received an announcement of a new
// attestation and we're given the hash of that new attestation. If we don't
// have this attestation yet in our database, request the attestation from the
// sending peer.
func (rs *RegularSync) handleAttestationAnnouncement(msg p2p.Message) error {
	ctx, span := trace.StartSpan(msg.Ctx, "beacon-chain.sync.handleAttestationAnnouncement")
	defer span.End()
	data, ok := msg.Data.(*pb.AttestationAnnounce)
	if !ok {
		log.Errorf("message is of the incorrect type")
		return errors.New("incoming message is not of type *pb.AttestationAnnounce")
	}

	hasAttestation := rs.db.HasAttestation(bytesutil.ToBytes32(data.Hash))
	span.AddAttributes(trace.BoolAttribute("hasAttestation", hasAttestation))
	if hasAttestation {
		return nil
	}

	log.WithField("peer", msg.Peer).
		Debug("Sending request for attestation")
	if err := rs.p2p.Send(ctx, &pb.AttestationRequest{
		Hash: data.Hash,
	}, msg.Peer); err != nil {
		log.Error(err)
		return err
	}
	return nil
}

func (rs *RegularSync) broadcastCanonicalBlock(ctx context.Context, announce *pb.BeaconBlockAnnounce) {
	ctx, span := trace.StartSpan(ctx, "beacon-chain.sync.broadcastCanonicalBlock")
	defer span.End()
	log.WithField("blockRoot", fmt.Sprintf("%#x", bytesutil.Trunc(announce.Hash))).
		Debug("Announcing canonical block")
	rs.p2p.Broadcast(ctx, announce)
	sentBlockAnnounce.Inc()
}

// respondBatchedBlocks returns the requested block list inclusive of head block but not inclusive of the finalized block.
// the return should look like (finalizedBlock... headBlock].
func (rs *RegularSync) respondBatchedBlocks(ctx context.Context, finalizedRoot []byte, headRoot []byte) ([]*pb.BeaconBlock, error) {
	// if head block was the same as the finalized block.
	if bytes.Equal(headRoot, finalizedRoot) {
		return nil, nil
	}

	b, err := rs.db.Block(bytesutil.ToBytes32(headRoot))
	if err != nil {
		return nil, err
	}
	if b == nil {
		return nil, fmt.Errorf("nil block %#x from db", bytesutil.Trunc(headRoot))
	}

	bList := []*pb.BeaconBlock{b}
<<<<<<< HEAD
	parentRoot := b.ParentRoot
=======
	parentRoot := b.ParentRootHash32
>>>>>>> fbac09c1
	for !bytes.Equal(parentRoot, finalizedRoot) {
		if ctx.Err() != nil {
			return nil, ctx.Err()
		}
		b, err = rs.db.Block(bytesutil.ToBytes32(parentRoot))
		if err != nil {
			return nil, err
		}
		if b == nil {
			return nil, fmt.Errorf("nil parent block %#x from db", bytesutil.Trunc(parentRoot[:]))
		}

		// Prepend parent to the beginning of the list.
		bList = append([]*pb.BeaconBlock{b}, bList...)

<<<<<<< HEAD
		parentRoot = b.ParentRoot
=======
		parentRoot = b.ParentRootHash32
>>>>>>> fbac09c1
	}
	return bList, nil
}<|MERGE_RESOLUTION|>--- conflicted
+++ resolved
@@ -339,19 +339,11 @@
 		return err
 	}
 	headBlkRoot, err := hashutil.HashBeaconBlock(head)
-<<<<<<< HEAD
 	if err != nil {
 		log.Errorf("Could not hash chain head: %v", err)
 	}
 	finalizedBlk, err := rs.db.FinalizedBlock()
 	if err != nil {
-=======
-	if err != nil {
-		log.Errorf("Could not hash chain head: %v", err)
-	}
-	finalizedBlk, err := rs.db.FinalizedBlock()
-	if err != nil {
->>>>>>> fbac09c1
 		log.Errorf("Could not retrieve finalized block: %v", err)
 		return err
 	}
@@ -631,11 +623,7 @@
 	}
 
 	bList := []*pb.BeaconBlock{b}
-<<<<<<< HEAD
 	parentRoot := b.ParentRoot
-=======
-	parentRoot := b.ParentRootHash32
->>>>>>> fbac09c1
 	for !bytes.Equal(parentRoot, finalizedRoot) {
 		if ctx.Err() != nil {
 			return nil, ctx.Err()
@@ -651,11 +639,7 @@
 		// Prepend parent to the beginning of the list.
 		bList = append([]*pb.BeaconBlock{b}, bList...)
 
-<<<<<<< HEAD
 		parentRoot = b.ParentRoot
-=======
-		parentRoot = b.ParentRootHash32
->>>>>>> fbac09c1
 	}
 	return bList, nil
 }