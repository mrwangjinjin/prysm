--- conflicted
+++ resolved
@@ -1,13 +1,5 @@
 package sharding
 
-<<<<<<< HEAD
-import (
-	"github.com/ethereum/go-ethereum/common"
-	cli "gopkg.in/urfave/cli.v1"
-)
-
-=======
->>>>>>> 8b19dd7a
 // Service defines items that can be registered into a sharding node's serviceFuncs.
 //
 // life-cycle management is delegated to the sharding node. The service is allowed to
@@ -25,17 +17,4 @@
 
 // ServiceConstructor defines the callback passed in when registering a service
 // to a sharding node.
-<<<<<<< HEAD
-type ServiceConstructor func(ctx *cli.Context) (Service, error)
-
-// ShardBackend defines an interface for a shardDB's necessary method
-// signatures.
-type ShardBackend interface {
-	Get(k common.Hash) (*[]byte, error)
-	Has(k common.Hash) bool
-	Put(k common.Hash, val []byte) error
-	Delete(k common.Hash) error
-}
-=======
-type ServiceConstructor func() (Service, error)
->>>>>>> 8b19dd7a
+type ServiceConstructor func() (Service, error)